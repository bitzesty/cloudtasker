--- conflicted
+++ resolved
@@ -3,17 +3,17 @@
 source 'https://rubygems.org'
 git_source(:github) { |repo| "https://github.com/#{repo}.git" }
 
-<<<<<<< HEAD
-ruby '3.0.0'
+ruby '~> 3.0.0'
 
 # Server
 gem 'puma'
-=======
-ruby '2.7.5'
->>>>>>> a6073309
 
 # Web framework
 gem 'sinatra'
 
 # Background jobs via Cloud Tasks
-gem 'cloudtasker', path: '../../'+gem 'cloudtasker', path: '../../'
+
+group :development do
+  gem 'foreman'
+end