# frozen_string_literal: true

require 'logger'

module Cloudtasker
  # Holds cloudtasker configuration. See Cloudtasker#configure
  class Config
<<<<<<< HEAD
    attr_accessor :redis, :store_payloads_in_redis, :oidc
=======
    attr_accessor :redis, :store_payloads_in_redis, :gcp_queue_prefix
>>>>>>> a67bc7bc
    attr_writer :secret, :gcp_location_id, :gcp_project_id,
                :processor_path, :logger, :mode, :max_retries,
                :dispatch_deadline, :on_error, :on_dead

    # Max Cloud Task size in bytes
    MAX_TASK_SIZE = 100 * 1024 # 100 KB

    # Retry header in Cloud Task responses
    #
    # TODO: use 'X-CloudTasks-TaskExecutionCount' instead of 'X-CloudTasks-TaskRetryCount'
    #   'X-CloudTasks-TaskExecutionCount' is currently bugged and remains at 0 even on retries.
    #
    # See bug: https://issuetracker.google.com/issues/154532072
    #
    # Definitions:
    #   X-CloudTasks-TaskRetryCount: total number of retries (including 504 "instance unreachable")
    #   X-CloudTasks-TaskExecutionCount: number of non-503 retries (= actual number of job failures)
    #
    RETRY_HEADER = 'X-CloudTasks-TaskRetryCount'

    # Cloud Task ID header
    TASK_ID_HEADER = 'X-CloudTasks-TaskName'

    # Content-Transfer-Encoding header in Cloud Task responses
    ENCODING_HEADER = 'Content-Transfer-Encoding'

    # Content Type
    CONTENT_TYPE_HEADER = 'Content-Type'

    # Authorization header
    AUTHORIZATION_HEADER = 'Authorization'

    # Default values
    DEFAULT_LOCATION_ID = 'us-east1'
    DEFAULT_PROCESSOR_PATH = '/cloudtasker/run'

    # Default queue values
    DEFAULT_JOB_QUEUE = 'default'
    DEFAULT_QUEUE_CONCURRENCY = 10
    DEFAULT_QUEUE_RETRIES = -1 # unlimited

    # Job timeout configuration for Cloud Tasks
    DEFAULT_DISPATCH_DEADLINE = 10 * 60 # 10 minutes
    MIN_DISPATCH_DEADLINE = 15 # seconds
    MAX_DISPATCH_DEADLINE = 30 * 60 # 30 minutes

    # Default on_error Proc
    DEFAULT_ON_ERROR = ->(error, worker) {}

    # The number of times jobs will be attempted before declaring them dead.
    #
    # With the default retry configuration (maxDoublings = 16 and minBackoff = 0.100s)
    # it means that jobs will be declared dead after 20h of consecutive failing.
    #
    # Note that this configuration parameter is internal to Cloudtasker and does not
    # affect the Cloud Task queue configuration. The number of retries configured
    # on the Cloud Task queue should be higher than the number below to also cover
    # failures due to the instance being unreachable.
    DEFAULT_MAX_RETRY_ATTEMPTS = 25

    PROCESSOR_HOST_MISSING = <<~DOC
      Missing host for processing.
      Please specify a processor hostname in form of `https://some-public-dns.example.com`'
    DOC
    PROJECT_ID_MISSING_ERROR = <<~DOC
      Missing GCP project ID.
      Please specify a project ID in the cloudtasker configurator.
    DOC
    SECRET_MISSING_ERROR = <<~DOC
      Missing cloudtasker secret.
      Please specify a secret in the cloudtasker initializer or add Rails secret_key_base in your credentials
    DOC

    #
    # Return the threshold above which job arguments must be stored
    # in Redis instead of being sent to the backend as part of the job
    # payload.
    #
    # Return nil if redis payload storage is disabled.
    #
    # @return [Integer, nil] The threshold above which payloads will be stored in Redis.
    #
    def redis_payload_storage_threshold
      return nil unless store_payloads_in_redis

      store_payloads_in_redis.respond_to?(:to_i) ? store_payloads_in_redis.to_i : 0
    end

    #
    # The number of times jobs will be retried. This number of
    # retries does not include failures due to the application being unreachable.
    #
    #
    # @return [Integer] The number of retries
    #
    def max_retries
      @max_retries ||= DEFAULT_MAX_RETRY_ATTEMPTS
    end

    #
    # The operating mode.
    #   - :production => process tasks via GCP Cloud Task.
    #   - :development => process tasks locally via Redis.
    #
    # @return [<Type>] <description>
    #
    def mode
      @mode ||= environment == 'development' ? :development : :production
    end

    #
    # Return the current environment.
    #
    # @return [String] The environment name.
    #
    def environment
      ENV['CLOUDTASKER_ENV'] || ENV['RAILS_ENV'] || ENV['RACK_ENV'] || 'development'
    end

    #
    # Return the Cloudtasker logger.
    #
    # @return [Logger, any] The cloudtasker logger.
    #
    def logger
      @logger ||= defined?(Rails) ? Rails.logger : ::Logger.new(STDOUT)
    end

    #
    # Return the full URL of the processor. Worker payloads will be sent
    # to this URL.
    #
    # @return [String] The processor URL.
    #
    def processor_url
      File.join(processor_host, processor_path)
    end

    #
    # Set the processor host. In the context of Rails the host will
    # also be added to the list of authorized Rails hosts.
    #
    # @param [String] val The processor host to set.
    #
    def processor_host=(val)
      @processor_host = val

      # Check if Rails supports host filtering
      return unless val &&
        defined?(Rails) &&
        Rails.application.config.respond_to?(:hosts) &&
        Rails.application.config.hosts&.any?

      # Add processor host to the list of authorized hosts
      Rails.application.config.hosts << val.gsub(%r{https?://}, '')
    end

    #
    # The hostname of the application processing the workers. The hostname must
    # be reachable from Cloud Task.
    #
    # @return [String] The processor host.
    #
    def processor_host
      @processor_host || raise(StandardError, PROCESSOR_HOST_MISSING)
    end

    #
    # The path on the host when worker payloads will be sent.
    # Default to `/cloudtasker/run`
    #
    #
    # @return [String] The processor path
    #
    def processor_path
      @processor_path || DEFAULT_PROCESSOR_PATH
    end

    #
    # Return the GCP project ID.
    #
    # @return [String] The ID of the project for which tasks will be processed.
    #
    def gcp_project_id
      @gcp_project_id || raise(StandardError, PROJECT_ID_MISSING_ERROR)
    end

    #
    # Return the GCP location ID. Default to 'us-east1'
    #
    # @return [String] The location ID where tasks will be processed.
    #
    def gcp_location_id
      @gcp_location_id || DEFAULT_LOCATION_ID
    end

    #
    # Return the Dispatch deadline duration. Cloud Tasks will timeout the job after
    # this duration is elapsed.
    #
    # @return [Integer] The value in seconds.
    #
    def dispatch_deadline
      @dispatch_deadline || DEFAULT_DISPATCH_DEADLINE
    end

    #
    # Return the secret to use to sign the verification tokens
    # attached to tasks.
    #
    # @return [String] The cloudtasker secret
    #
    def secret
      @secret ||= (
        defined?(Rails) && Rails.application.credentials&.dig(:secret_key_base)
      ) || raise(StandardError, SECRET_MISSING_ERROR)
    end

    #
    # Return a Proc invoked whenever a worker runtime error is raised.
    # See Cloudtasker::WorkerHandler.with_worker_handling
    #
    # @return [Proc] A Proc handler
    #
    def on_error
      @on_error || DEFAULT_ON_ERROR
    end

    #
    # Return a Proc invoked whenever a worker DeadWorkerError is raised.
    # See Cloudtasker::WorkerHandler.with_worker_handling
    #
    # @return [Proc] A Proc handler
    #
    def on_dead
      @on_dead || DEFAULT_ON_ERROR
    end

    #
    # Return the chain of client middlewares.
    #
    # @return [Cloudtasker::Middleware::Chain] The chain of middlewares.
    #
    def client_middleware
      @client_middleware ||= Middleware::Chain.new
      yield @client_middleware if block_given?
      @client_middleware
    end

    #
    # Return the chain of server middlewares.
    #
    # @return [Cloudtasker::Middleware::Chain] The chain of middlewares.
    #
    def server_middleware
      @server_middleware ||= Middleware::Chain.new
      yield @server_middleware if block_given?
      @server_middleware
    end
  end
end<|MERGE_RESOLUTION|>--- conflicted
+++ resolved
@@ -5,11 +5,7 @@
 module Cloudtasker
   # Holds cloudtasker configuration. See Cloudtasker#configure
   class Config
-<<<<<<< HEAD
-    attr_accessor :redis, :store_payloads_in_redis, :oidc
-=======
-    attr_accessor :redis, :store_payloads_in_redis, :gcp_queue_prefix
->>>>>>> a67bc7bc
+    attr_accessor :redis, :store_payloads_in_redis, :gcp_queue_prefix, :oidc
     attr_writer :secret, :gcp_location_id, :gcp_project_id,
                 :processor_path, :logger, :mode, :max_retries,
                 :dispatch_deadline, :on_error, :on_dead
